import numpy as np
from scipy import interpolate, signal
from scipy.special import gamma
import ndmath
import warnings
import pkg_resources

class PlaningBoat():
    """Prismatic planing craft
    
    Attributes:
        speed (float): Speed (m/s). It is an input to :class:`PlaningBoat`. 
        weight (float): Weight (N). It is an input to :class:`PlaningBoat`.
        beam (float): Beam (m). It is an input to :class:`PlaningBoat`.
        lcg (float): Longitudinal center of gravity, measured from the stern (m). It is an input to :class:`PlaningBoat`.
        vcg (float): Vertical center of gravity, measured from the keel (m). It is an input to :class:`PlaningBoat`.
        r_g (float): Radius of gyration (m). It is an input to :class:`PlaningBoat`.
        beta (float): Deadrise (deg). It is an input to :class:`PlaningBoat`.
        epsilon (float): Thrust angle w.r.t. keel, CCW with body-fixed origin at 9 o'clock (deg). It is an input to :class:`PlaningBoat`.
        vT (float): Thrust vertical distance, measured from keel, and positive up (m). It is an input to :class:`PlaningBoat`.
        lT (float): Thrust horizontal distance, measured from stern, and positive forward (m). It is an input to :class:`PlaningBoat`.
        length (float): Vessel LOA for seaway behavior estimates (m). Defaults to None. It is an input to :class:`PlaningBoat`.
        H_sig (float): Significant wave heigth in an irregular sea state (m). Defaults to None. It is an input to :class:`PlaningBoat`.
        ahr (float): Average hull roughness (m). Defaults to 150*10**-6. It is an input to :class:`PlaningBoat`.
        LD_change (float): Roughness induced change of hull lift to change of hull drag ratio (dimensionless). Defaults to 0, but ITTC '78 approximates a value of -1.1 for propellers. It is an input to :class:`PlaningBoat`.
        Lf (float): Flap chord (m). Defaults to 0. It is an input to :class:`PlaningBoat`.
        sigma (float): Flap span-beam ratio (dimensionless). Defaults to 0. It is an input to :class:`PlaningBoat`.
        delta (float): Flap deflection (deg). Defaults to 0. It is an input to :class:`PlaningBoat`.
        l_air (float): Distance from stern to center of air pressure (m). Defaults to 0. It is an input to :class:`PlaningBoat`.
        h_air (float): Height from keel to top of square which bounds the air-drag-inducing area (m). Defaults to 0. It is an input to :class:`PlaningBoat`.
        b_air (float): Transverse width of square which bounds the air-drag-inducing area (m). Defaults to 0. It is an input to :class:`PlaningBoat`.
        C_shape (float): Area coefficient for air-drag-inducing area (dimensionless). C_shape = 1 means the air drag reference area is h_air*b_air. Defaults to 0. It is an input to :class:`PlaningBoat`.
        C_D (float): Air drag coefficient (dimensionless). Defaults to 0.7. It is an input to :class:`PlaningBoat`.
        rho (float): Water density (kg/m^3). Defaults to 1025.87. It is an input to :class:`PlaningBoat`.
        nu (float): Water kinematic viscosity (m^2/s). Defaults to 1.19*10**-6. It is an input to :class:`PlaningBoat`.
        rho_air (float): Air density (kg/m^3). Defaults to 1.225. It is an input to :class:`PlaningBoat`.
        g (float): Gravitational acceleration (m/s^2). Defaults to 9.8066. It is an input to :class:`PlaningBoat`.
        z_wl (float): Vertical distance of center of gravity to the calm water line (m). Defaults to 0. It is an input to :class:`PlaningBoat`, but modified when running :meth:`get_steady_trim`.
        tau (float): Trim angle (deg). Defaults to 5. It is an input to :class:`PlaningBoat`, but modified when running :meth:`get_steady_trim`.
        eta_3 (float): Additional heave (m). Initiates to 0.
        eta_5 (float): Additional trim (deg). Initiates to zero.
        wetted_lengths_type (int): 1 = Use Faltinsen 2005 wave rise approximation, 2 = Use Savitsky's '64 approach, 3 = Use Savitsky's '76 approach. Defaults to 1. It is an input to :class:`PlaningBoat`.
        z_max_type (int): 1 = Uses 3rd order polynomial fit, 2 = Uses cubic interpolation from table. This is only used if wetted_lenghts_type == 1. Defaults to 1. It is an input to :class:`PlaningBoat`.
        L_K (float): Keel wetted length (m). It is updated when running :meth:`get_geo_lengths`.
        L_C (float): Chine wetted length (m). It is updated when running :meth:`get_geo_lengths`.
        lambda_W (float): Mean wetted-length to beam ratio, (L_K+L_C)/(2*beam) (dimensionless). It is updated when running :meth:`get_geo_lengths`.
        x_s (float): Distance from keel/water-line intersection to start of wetted chine (m). It is updated when running :meth:`get_geo_lengths`.
        z_max (float): Maximum pressure coordinate coefficient, z_max/Ut (dimensionless). It is updated when running :meth:`get_geo_lengths`.
        hydrodynamic_force ((3,) ndarray): Hydrodynamic force (N, N, N*m). [F_x, F_z, M_cg] with x, y, rot directions in intertial coordinates. It is updated when running :meth:`get_forces`.
        skin_friction ((3,) ndarray): Skin friction force (N, N, N*m). [F_x, F_z, M_cg]. It is updated when running :meth:`get_forces`.
        lift_change ((3,) ndarray): Lift change due to roughness (N, N, N*m). [F_x, F_z, M_cg]. It is updated when running :meth:`get_forces`.
        air_resistance ((3,) ndarray): Air resistance force (N, N, N*m). [F_x, F_z, M_cg]. It is updated when running :meth:`get_forces`.
        flap_force ((3,) ndarray): Flap resultant force (N, N, N*m). [F_x, F_z, M_cg]. It is updated when running :meth:`get_forces`.
        thrust_force ((3,) ndarray): Thrust resultant force (N, N, N*m). [F_x, F_z, M_cg]. It is updated when running :meth:`get_forces`.
        net_force ((3,) ndarray): Net force (N, N, N*m). [F_x, F_z, M_cg]. It is updated when running :meth:`get_forces`.
        mass_matrix ((2, 2) ndarray): Mass coefficients matrix. [[A_33 (kg), A_35 (kg*m/rad)], [A_53 (kg*m), A_55 (kg*m^2/rad)]]. It is updated when running :meth:`get_eom_matrices`.
        damping_matrix ((2, 2) ndarray): Damping coefficients matrix. [[B_33 (kg/s), B_35 (kg*m/(s*rad))], [B_53 (kg*m/s), B_55 (kg*m**2/(s*rad))]]. It is updated when running :meth:`get_eom_matrices`.
        restoring_matrix ((2, 2) ndarray): Restoring coefficients matrix. [[C_33 (N/m), C_35 (N/rad)], [C_53 (N), C_55 (N*m/rad)]]. It is updated when running :meth:`get_eom_matrices`.
        porpoising (list): [[eigenvalue result (bool), est. pitch settling time (s)], [Savitsky chart result (bool), critical trim angle (deg)]].  It is updated when running :meth:`check_porpoising`.
        seaway_drag_type (int): 1 = Use Savitsky's '76 approximation, 2 = Use Fridsma's '71 designs charts. Defaults to 1. It is an input to :class:`PlaningBoat`.
        avg_impact_acc ((2,) ndarray): Average impact acceleration at center of gravity and bow (g's). [n_cg, n_bow]. It is updated when running :meth:`get_seaway_behavior`.
        R_AW (float): Added resistance in waves (N). It is updated when running :meth:`get_seaway_behavior`.
    """
    
    def __init__(self, speed, weight, beam, lcg, vcg, r_g, beta, epsilon, vT, lT, length=None, H_sig=None, ahr=150e-6, LD_change=0, Lf=0, sigma=0, delta=0, l_air=0, h_air=0, b_air=0, C_shape=0, C_D=0.7, z_wl=0, tau=5, rho=1025.87, nu=1.19e-6, rho_air=1.225, g=9.8066, wetted_lengths_type=1, z_max_type=1, seaway_drag_type=1):
        """Initialize attributes for PlaningBoat
        
        Args:
            speed (float): Speed (m/s).
            weight (float): Weidght (N).
            beam (float): Beam (m).
            lcg (float): Longitudinal center of gravity, measured from the stern (m).
            vcg (float): Vertical center of gravity, measured from the keel (m).
            r_g (float): Radius of gyration (m).
            beta (float): Deadrise (deg).
            epsilon (float): Thrust angle w.r.t. keel, CCW with body-fixed origin at 9 o'clock (deg).
            vT (float): Thrust vertical distance, measured from keel, and positive up (m).
            lT (float): Thrust horizontal distance, measured from stern, and positive forward (m).
            length (float, optional): Vessel LOA for seaway behavior estimates (m). Defaults to None.
            H_sig (float, optional): Significant wave heigth in an irregular sea state (m). Defaults to None.
            ahr (float, optional): Average hull roughness (m). Defaults to 150*10**-6.
            LD_change (float, optional): Roughness induced change of hull lift to change of hull drag ratio (dimensionless). Defaults to 0.
            Lf (float, optional): Flap chord (m). Defaults to 0.
            sigma (float, optional): Flap span-beam ratio (dimensionless). Defaults to 0.
            delta (float, optional): Flap deflection (deg). Defaults to 0.
            l_air (float, optional): Distance from stern to center of air pressure (m). Defaults to 0.
            h_air (float, optional): Height from keel to top of square which bounds the air-drag-inducing area (m). Defaults to 0.
            b_air (float, optional): Transverse width of square which bounds the air-drag-inducing area (m). Defaults to 0.
            C_shape (float, optional): Area coefficient for air-drag-inducing area (dimensionless). C_shape = 1 means the air drag reference area is h_air*b_air. Defaults to 0.
            C_D (float, optional): Air drag coefficient (dimensionless). Defaults to 0.7.
            z_wl (float, optional): Vertical distance of center of gravity to the calm water line (m). Defaults to 0.
            tau (float, optional): Trim angle (deg). Defaults to 5.
            rho (float, optional): Water density (kg/m^3). Defaults to 1025.87.
            nu (float, optional): Water kinematic viscosity (m^2/s). Defaults to 1.19*10**-6.
            rho_air (float, optional): Air density (kg/m^3). Defaults to 1.225.
            g (float, optional): Gravitational acceleration (m/s^2). Defaults to 9.8066.
            wetted_lengths_type (int, optional): 1 = Use Faltinsen 2005 wave rise approximation, 2 = Use Savitsky's '64 approach, 3 = Use Savitsky's '76 approach. Defaults to 1.
            z_max_type (int, optional): 1 = Uses 3rd order polynomial fit, 2 = Uses cubic interpolation from table. This is only used if wetted_lenghts_type == 1. Defaults to 1.
            seaway_drag_type (int, optional): 1 = Use Savitsky's '76 approximation, 2 = Use Fridsma's '71 designs charts. Defaults to 1.
        """
        self.speed = speed
        self.weight = weight
        self.beam = beam
        self.lcg = lcg 
        self.vcg = vcg 
        self.r_g = r_g 
        self.beta = beta
        self.epsilon = epsilon 
        self.vT = vT 
        self.lT = lT
        self.length = length
        self.H_sig = H_sig
        self.ahr = ahr
        self.LD_change = LD_change
        self.Lf = Lf
        self.sigma = sigma
        self.delta = delta
        self.l_air = l_air
        self.h_air = h_air
        self.b_air= b_air
        self.C_shape = C_shape
        self.z_wl = z_wl
        self.tau = tau
        self.eta_3 = 0
        self.eta_5 = 0
        self.rho = rho
        self.nu = nu
        self.rho_air = rho_air
        self.C_D = C_D
        self.g = g
        
        self.gravity_force = np.array([0, -self.weight, 0])
        
        self.wetted_lengths_type = wetted_lengths_type
        self.z_max_type = z_max_type

        self.seaway_drag_type = seaway_drag_type
        
    def print_description(self, sigFigs=7, runAllFunctions=True):
        """Returns a formatted description of the vessel.
        
        Args:
            sigFigs (int, optional): Number of significant figures to display. Defaults to 7.
            runAllFunctions (bool, optional): Runs all functions with default values before printing results. Defaults to True.
        """
        if runAllFunctions:
            self.get_geo_lengths()
            self.get_forces(runGeoLengths=False)
            self.get_eom_matrices(runGeoLengths=False)
            self.get_seaway_behavior()
            self.check_porpoising()
        
        volume = self.weight/(self.g*self.rho)
        
        table = [
            ['---VESSEL---'],
            ['Speed', self.speed, 'm/s'],
            ['V_k', self.speed*1.944, 'knot'],
            ['Fn (beam)', self.speed/np.sqrt(self.g*self.beam), ''],
            ['Fn (volume)', self.speed/np.sqrt(self.g*(self.weight/(self.g*self.rho))**(1/3)), ''],
            [''],
            ['Weight', self.weight, 'N'],
            ['Mass', self.weight/self.g, 'kg'],
            ['Volume', self.weight/(self.g*self.rho), 'm\u00B3'],
            ['Beam', self.beam, 'm'],
            ['LCG', self.lcg, 'm from stern'],
            ['VCG', self.vcg, 'm from keel'],
            ['R_g', self.r_g, 'm'],
            ['Deadrise', self.beta, 'deg'], #'\N{greek small letter beta}'
            [''],
            ['LOA', self.length, 'm'],
            ['AHR', self.ahr, 'm, average hull roughness'],
            ['\u0394C_L/\u0394C_D', self.LD_change, 'roughness induced change of hull lift to change of hull drag ratio'],
            [''],
            ['---ATTITUDE---'],
            ['z_wl', self.z_wl, 'm, vertical distance of center of gravity to the calm water line'],
            ['tau', self.tau, 'deg, trim angle'],
            ['\u03B7\u2083', self.eta_3, 'deg, additional heave'],
            ['\u03B7\u2085', self.eta_5, 'deg, additional trim'],
            ['Transom draft', self.L_K*np.sin((self.tau+self.eta_5)*np.pi/180), 'm, draft of keel at transom'],
            [''],
            ['---PROPULSION---'],
            ['Thrust angle', self.epsilon, 'deg w.r.t. keel (CCW with body-fixed origin at 9 o\'clock)'],
            ['LCT', self.lT, 'm from stern, positive forward'],
            ['VCT', self.vT, 'm from keel, positive up'],
            [''],
            ['---FLAP---'],
            ['Chord', self.Lf, 'm'],
            ['Span/Beam', self.sigma, ''],
            ['Angle', self.delta, 'deg w.r.t. keel (CCW with body-fixed origin at 9 o\'clock)'],
            [''],
            ['---AIR DRAG---'],
            ['l_air', self.l_air, 'm, distance from stern to center of air pressure'],
            ['h_air', self.h_air, 'm, height from keel to top of square which bounds the air-drag-inducing shape'],
            ['b_air', self.b_air, 'm, transverse width of square which bounds the air-drag-inducing shape'],
            ['C_shape', self.C_shape, 'area coefficient for air-drag-inducing shape. C_shape = 1 means the air drag reference area is h_air*b_air'],
            ['C_D', self.C_D, 'air drag coefficient'],
            [''],
            ['---ENVIRONMENT---'],
            ['\u03C1', self.rho, 'kg/m\u00B3, water density'],
            ['\u03BD', self.nu, 'm\u00B2/s, water kinematic viscosity'],
            ['\u03C1_air', self.rho_air, 'kg/m\u00B3, air density'],
            ['g', self.g, 'm/s\u00B2, gravitational acceleration'],
            [''],
            ['---WETTED LENGTH OPTIONS---'],
            ['wetted_lengths_type', self.wetted_lengths_type, '(1 = Use Faltinsen 2005 wave rise approximation, 2 = Use Savitsky\'s \'64 approach, 3 = Use Savitsky\'s \'76 approach)'],
            ['z_max_type', self.z_max_type, '(1 = Uses 3rd order polynomial fit (faster, recommended), 2 = Use cubic interpolation)'],
            [''],
            ['---WETTED LENGTHS---'],
            ['L_K', self.L_K, 'm, keel wetted length'],
            ['L_C', self.L_C, 'm, chine wetted length'],
            ['\u03BB', self.lambda_W, 'mean wetted-length to beam ratio (L_K+L_C)/(2*beam)'],
            ['x_s', self.x_s, 'm, distance from keel/water-line intersection to start of wetted chine'],
            ['z_max', self.z_max, 'maximum pressure coordinate coefficient (z_max/Ut)'],
            [''],
            ['---FORCES [F_x (N, +aft), F_z (N, +up), M_cg (N*m, +pitch up)]---'],
            ['Hydrodynamic Force', self.hydrodynamic_force, ''],
            ['Skin Friction', self.skin_friction, ''],
            ['Roughness Lift Change', self.lift_change, ''],
            ['Air Resistance', self.air_resistance, ''],
            ['Flap Force', self.flap_force, ''],
            ['Net Force', self.net_force, ''],
            ['Resultant Thrust', self.thrust_force, ''],
            [''],
            ['---THURST & POWER---'],
            ['Thrust Magnitude', np.sqrt(self.thrust_force[0]**2+self.thrust_force[1]**2), 'N'],
            ['Effective Thrust', -self.thrust_force[0], 'N'],
            ['Eff. Power', -self.thrust_force[0]*self.speed/1000, 'kW'],
            ['Eff. Horsepower', -self.thrust_force[0]*self.speed/1000/0.7457, 'hp'],
            [''],
            ['---EOM MATRICES---'],
            ['Mass matrix, [kg, kg*m/rad; kg*m, kg*m\u00B2/rad]', self.mass_matrix, ''],
            ['Damping matrix, [kg/s, kg*m/(s*rad); kg*m/s, kg*m\u00B2/(s*rad)]', self.damping_matrix, ''],
            ['Restoring matrix, [N/m, N/rad; N, N*m/rad]', self.restoring_matrix, ''],
            [''],
            ['---PORPOISING---'],
            ['[[Eigenvalue check result, Est. pitch settling time (s)],\n [Savitsky chart result, Critical trim angle (deg)]]', np.array(self.porpoising), ''],
            [''],
            ['---BEHAVIOR IN WAVES---'],
            ['H_sig', self.H_sig, 'm, significant wave heigth'],
            ['R_AW', self.R_AW, 'N, added resistance in waves'],
            ['Average impact acceleration [n_cg, n_bow] (g\'s)', self.avg_impact_acc, ''],
        ]            
        
        cLens=[16,0,0] #Min spacing for columns
        for row in table:
            if len(row)==3:
                if row[1] is None:
                    print('{desc:<{cL0}} {val:<{cL1}} {unit:<{cL2}}'.format(desc=row[0], val=row[1], unit='None', cL0='', cL1=cLens[1], cL2=cLens[2]))
                elif isinstance(row[1], (list,np.ndarray)):
                    print(row[0]+' =')
                    with np.printoptions(formatter={'float': f'{{:.{sigFigs}g}}'.format}):
                        print(row[1])
                    print(row[2])
                else:
                    print('{desc:<{cL0}} {val:<{cL1}.{sNum}g} {unit:<{cL2}}'.format(desc=row[0], val=row[1], unit=row[2], cL0=cLens[0], cL1=cLens[1], cL2=cLens[2], sNum=sigFigs))
            else:
                print(row[0])
        
    def get_geo_lengths(self):
        """This function outputs the geometric lengths. 
        
        Adds/updates the following attributes:

        - :attr:`L_K`
        - :attr:`L_C`
        - :attr:`lambda_W`
        - :attr:`x_s`
        - :attr:`z_max`
        """
        b = self.beam
        lcg = self.lcg
        vcg = self.vcg
        z_wl = self.z_wl
        tau = self.tau
        beta = self.beta
        eta_3 = self.eta_3
        eta_5 = self.eta_5
        pi = np.pi
        wetted_lengths_type = self.wetted_lengths_type
        z_max_type = self.z_max_type
        
        #Keel wetted length, Eq. 9.50 of Faltinsen 2005, page 367
        L_K = lcg + vcg / np.tan(pi/180*(tau + eta_5)) - (z_wl + eta_3) / np.sin(pi/180*(tau + eta_5))
        if L_K < 0:
            L_K = 0
        
        if wetted_lengths_type == 1:
            #z_max/Vt coefficient, Table 8.3 of Faltinsen 2005, page 303---------------
            beta_table = [4, 7.5, 10, 15, 20, 25, 30, 40]
            z_max_table = [0.5695, 0.5623, 0.5556, 0.5361, 0.5087, 0.4709, 0.4243, 0.2866]

            #Extrapolation warning
            if beta < beta_table[0] or beta > beta_table[-1]:
                warnings.warn('Deadrise ({0:.3f}) outside the interpolation range of 4-40 deg (Table 8.3 of Faltinsen 2005). Extrapolated values might be inaccurate.'.format(beta), stacklevel=2)

            if z_max_type == 1:
                z_max = np.polyval([-2.100644618790201e-006, -6.815747611588763e-005, -1.130563334939335e-003, 5.754510457848798e-001], beta)
            elif z_max_type == 2:
                z_max_func = interpolate.interp1d(beta_table, z_max_table, kind='cubic', fill_value='extrapolate') #Interpolation of the table
                z_max = z_max_func(beta)
            #--------------------------------------------------------------------------

            #Distance from keel/water-line intersection to start of wetted chine (Eq. 9.10 of Faltinsen)
            x_s = 0.5 * b * np.tan(pi/180*beta) / ((1 + z_max) * (pi/180)*(tau + eta_5))
            if x_s < 0:
                x_s = 0

            #Chine wetted length, Eq. 9.51 of Faltinsen 2005
            L_C = L_K - x_s
            if L_C < 0:
                L_C = 0
                x_s = L_K
                warnings.warn('Vessel operating with dry chines (L_C = 0).', stacklevel=2)

            #Mean wetted length-to-beam ratio
            lambda_W = (L_K + L_C) / (2 * b)
            
        elif wetted_lengths_type == 2:
            #Eq. 3 of Savitsky '64
            x_s = b/pi*np.tan(pi/180*beta)/np.tan(pi/180*(tau + eta_5))
            
            #Chine wetted length
            L_C = L_K - x_s
            if L_C < 0:
                L_C = 0
                x_s = L_K
                warnings.warn('Vessel operating with dry chines (L_C = 0).', stacklevel=2)
            
            #Mean wetted length-to-beam ratio
            lambda_W = (L_K + L_C)/(2*b)

            #z_max/Vt coefficient (E. 9.10 of Faltinsen 2005 rearranged)
            z_max = 0.5 * b * np.tan(pi/180*beta) / (x_s * (pi/180)*(tau + eta_5)) - 1
        
        elif wetted_lengths_type == 3:
            #Eq. 12 of Savitsky '76
            w = (0.57 + beta/1000)*(np.tan(pi/180*beta)/(2*np.tan(pi/180*(tau+eta_5)))-beta/167)

            lambda_K = L_K/b

            #Eq. 14 of Savitsky '76 
            lambda_C = (lambda_K-w)-0.2*np.exp(-(lambda_K-w)/0.3)
            if lambda_C < 0:
                lambda_C = 0
            L_C = lambda_C*b

            #Mean wetted length-to-beam ratio, Eq. 15 of Savitsky '76
            lambda_W = (lambda_K + lambda_C)/2+0.03

            x_s = L_K-L_C

            #z_max/Vt coefficient (E. 9.10 of Faltinsen 2005 rearranged)
            z_max = 0.5 * b * np.tan(pi/180*beta) / (x_s * (pi/180)*(tau + eta_5)) - 1
        
        if self.length is not None:
            if L_K > self.length:
                warnings.warn('The estimated wetted chine length ({0:.3f}) is larger than the vessel length ({1:.3f}).'.format(L_K, self.length), stacklevel=2)
        
        #Update values
        self.L_K = L_K
        self.L_C = L_C
        self.lambda_W = lambda_W
        self.x_s = x_s
        self.z_max = z_max
    
    def get_forces(self, runGeoLengths=True):
        """This function calls all the force functions to update the respective object attributes.
        
        Adds/updates the following attributes:

        - :attr:`hydrodynamic_force`
        - :attr:`skin_friction`
        - :attr:`lift_change`
        - :attr:`air_resistance`
        - :attr:`flap_force`
        - :attr:`thrust_force`
        - :attr:`net_force`
        
        Args:
            runGeoLengths (boolean, optional): Calculate the wetted lengths before calculating the forces. Defaults to True.

        Methods:
            get_hydrodynamic_force(): This function follows Savitsky 1964 and Faltinsen 2005 in calculating the vessel's hydrodynamic forces and moment.
<<<<<<< HEAD
            get_skin_friction(): This function outputs the frictional force of the vessel using ITTC 1957 and the Townsin 1985 roughness allowance.
=======
            get_skin_friction(): This function outputs the frictional force of the vessel using ITTC 1957 and the Bowden and Davison 1974 roughness coefficient.
            get_lift_change(): This function estimates the lift change due to roughness wr.r.t. global coordinates.
>>>>>>> acab8be4
            get_air_resistance(): This function estimates the air drag. It assumes a square shape projected area with a shape coefficient.
            get_flap_force(): This function outputs the flap forces w.r.t. global coordinates (Savitsky & Brown 1976). Horz: Positive Aft, Vert: Positive Up, Moment: Positive CCW.
            sum_forces(): This function gets the sum of forces and moments, and consequently the required net thrust. The coordinates are positive aft, positive up, and positive counterclockwise.
        """
        if runGeoLengths:
            self.get_geo_lengths() #Calculated wetted lengths in get_forces()
        
        g = self.g 
        rho_air = self.rho_air
        C_D = self.C_D
        rho = self.rho
        nu = self.nu
        AHR = self.ahr
        LD_change = self.LD_change
        W = self.weight
        epsilon = self.epsilon
        vT = self.vT
        lT = self.lT
        U = self.speed
        b = self.beam
        lcg = self.lcg
        vcg = self.vcg
        
        Lf = self.Lf
        sigma = self.sigma
        delta = self.delta
        beam = self.beam
        
        l_air = self.l_air
        h_air = self.h_air
        b_air = self.b_air
        C_shape = self.C_shape
        
        z_wl = self.z_wl
        tau = self.tau
        beta = self.beta
        eta_3 = self.eta_3
        eta_5 = self.eta_5
        
        L_K = self.L_K
        L_C = self.L_C
        lambda_W = self.lambda_W
        x_s = self.x_s
        z_max = self.z_max
        
        pi = np.pi
                
        def get_hydrodynamic_force():
            """This function follows Savitsky 1964 and Faltinsen 2005 in calculating the vessel's hydrodynamic forces and moment.
            """
            #Beam Froude number
            Fn_B = U/np.sqrt(g*b)
            
            #Warnings
            if Fn_B < 0.6 or Fn_B > 13:
                warnings.warn('Beam Froude number = {0:.3f}, outside of range of applicability (0.60 <= U/sqrt(g*b) <= 13.00) for planing lift equation. Results are extrapolations.'.format(Fn_B), stacklevel=2)
            if lambda_W > 4:
                warnings.warn('Mean wetted length-beam ratio = {0:.3f}, outside of range of applicability (lambda <= 4) for planing lift equation. Results are extrapolations.'.format(lambda_W), stacklevel=2)
            if tau < 2 or tau > 15:
                warnings.warn('Vessel trim = {0:.3f}, outside of range of applicability (2 deg <= tau <= 15 deg) for planing lift equation. Results are extrapolations.'.format(tau), stacklevel=2)

            #0-Deadrise lift coefficient
            C_L0 = (tau + eta_5)**1.1 * (0.012 * lambda_W**0.5 + 0.0055 * lambda_W**2.5 / Fn_B**2)

            #Lift coefficient with deadrise, C_Lbeta
            C_Lbeta = C_L0 - 0.0065 * beta * C_L0**0.6

            #Vertical force (lift)
            F_z = C_Lbeta * 0.5 * rho * U**2 * b**2

            #Horizontal force
            F_x = F_z*np.tan(pi/180*(tau + eta_5))

            #Lift's Normal force w.r.t. keel
            F_N = F_z / np.cos(pi/180*(tau + eta_5))

            #Longitudinal position of the center of pressure, l_p (Eq. 4.41, Doctors 1985)
            l_p = lambda_W * b * (0.75 - 1 / (5.21 * (Fn_B / lambda_W)**2 + 2.39)) #Limits for this is (0.60 < Fn_B < 13.0, lambda < 4.0)

            #Moment about CG (Axis consistent with Fig. 9.24 of Faltinsen (P. 366)
            M_cg = - F_N * (lcg - l_p)
            
            #Update values
            self.hydrodynamic_force = np.array([F_x, F_z, M_cg])
            
        def get_skin_friction():
            """This function outputs the frictional force of the vessel using ITTC 1957 and the Townsin 1985 roughness allowance.
            """
            #Surface area of the dry-chine region
            S1 = x_s * b / (2 * np.cos(pi/180*beta)) 
            if L_K < x_s:
                S1 = S1 * (L_K / x_s)**2

            #Surface area of the wetted-chine region
            S2 = b * L_C / np.cos(pi/180*beta) 

            #Total surface area
            S = S1 + S2 
            if S == 0: 
                F_x = 0
                F_z = 0
                M_cg = 0
            else:
                #Beam Froude number
                Fn_B = U/np.sqrt(g*b)
                
                #Warnings
                if Fn_B < 1.0 or Fn_B > 13:
                    warnings.warn('Beam Froude number = {0:.3f}, outside of range of applicability (1.0 <= U/sqrt(g*b) <= 13.00) for average bottom velocity estimate. Results are extrapolations.'.format(Fn_B), stacklevel=2)

                #Mean bottom fluid velocity, Savitsky 1964 - derived to include deadrise effect
                V_m = U * np.sqrt(1 - (0.012 * tau**1.1 * np.sqrt(lambda_W) - 0.0065 * beta * (0.012 * np.sqrt(lambda_W) * tau**1.1)**0.6) / (lambda_W * np.cos(tau * pi/180)))

                #Reynolds number (with bottom fluid velocity)
                Rn = V_m * lambda_W * b / nu

                #'Friction coefficient' ITTC 1957
                C_f = 0.075/(np.log10(Rn) - 2)**2

                #Additional 'friction coefficient' due to skin friction, Townsin (1985) roughness allowance
                deltaC_f = (44*((AHR/(lambda_W*b))**(1/3) - 10*Rn**(-1/3)) + 0.125)/10**3

                #Frictional force
                R_f = 0.5 * rho * (C_f + deltaC_f) * S * U**2

                #Geometric vertical distance from keel
                l_f = (b / 4 * np.tan(pi/180*beta) * S2 + b / 6 * np.tan(pi/180*beta) * S1) / (S1 + S2)

                #Horizontal force
                F_x = R_f * np.cos(pi/180*(tau + eta_5))

                #Vertical force
                F_z = - R_f * np.sin(pi/180*(tau + eta_5))

                #Moment about CG (Axis consistent with Fig. 9.24 of Faltinsen (P. 366))
                M_cg = R_f * (l_f - vcg)
                
            #Update values
            self.skin_friction = np.array([F_x, F_z, M_cg])
        
        def get_lift_change():
            """This function estimates the lift change due to roughness wr.r.t. global coordinates.
            """
            if LD_change == 0:
                self.lift_change = np.array([0, 0, 0])
                return

            #Note: This method currently re-calculates some components from get_hydrodynamic_forces and get_skin_friction. Warnings are not included here since they should already show up in their appropriate functions.

            #>>> Skin friction section >>>
            #Surface area of the dry-chine region
            S1 = x_s * b / (2 * np.cos(pi/180*beta)) 
            if L_K < x_s:
                S1 = S1 * (L_K / x_s)**2

            #Surface area of the wetted-chine region
            S2 = b * L_C / np.cos(pi/180*beta) 

            #Total surface area
            S = S1 + S2 
            if S == 0: 
                deltaR_f = 0
            else:
                #Mean bottom fluid velocity, Savitsky 1964 - derived to include deadrise effects
                V_m = U * np.sqrt(1 - (0.012 * tau**1.1 * np.sqrt(lambda_W) - 0.0065 * beta * (0.012 * np.sqrt(lambda_W) * tau**1.1)**0.6) / (lambda_W * np.cos(tau * pi/180)))

                #Reynolds number (with bottom fluid velocity)
                Rn = V_m * lambda_W * b / nu

                #Additional 'friction coefficient' due to skin friction, Bowden and Davison (1974)
                deltaC_f = (44*((AHR/(lambda_W*b))**(1/3) - 10*Rn**(-1/3)) + 0.125)/10**3

                #Frictional force due to roughness only
                deltaR_f = 0.5 * rho * deltaC_f * S * U**2
            #<<< Skin friction section <<<
 
            #>>> Hydrodynamic section >>>
            #Change of lift based on ITTC '78 report on propeller tests (P. 274)
            deltaF_N = deltaR_f * (LD_change*np.cos(pi/180*(tau + eta_5)) + np.sin(pi/180*(tau + eta_5))) / (LD_change*np.sin(pi/180*(tau + eta_5)) - np.cos(pi/180*(tau + eta_5)))
            
            #Beam Froude number
            Fn_B = U/np.sqrt(g*b)

            #Horizontal force
            F_x = - deltaF_N * np.sin(pi/180*(tau + eta_5))

            #Vertical force (lift)
            F_z = - deltaF_N * np.cos(pi/180*(tau + eta_5))

            #Longitudinal position of the center of pressure, l_p (Eq. 4.41, Doctors 1985)
            l_p = lambda_W * b * (0.75 - 1 / (5.21 * (Fn_B / lambda_W)**2 + 2.39)) #Limits for this is (0.60 < Fn_B < 13.0, lambda < 4.0)

            #Moment about CG (Axis consistent with Fig. 9.24 of Faltinsen (P. 366)
            M_cg = deltaF_N * (lcg - l_p)           
            #<<< Hydrodynamic section <<<

            #Update values
            self.lift_change = np.array([F_x, F_z, M_cg])
                
        def get_air_resistance():
            """This function estimates the air drag. It assumes a square shape projected area with a shape coefficient.
            """
            if C_shape == 0 or b_air == 0:
                self.air_resistance = np.array([0, 0, 0])
                return

            #Vertical distance from calm water line to keel at LOA
            a_dist = np.sin(pi/180*(tau + eta_5))*(l_air-L_K)
            
            #Vertical distance from keel to horizontal line level with boat's height
            b_dist = np.cos(pi/180*(tau + eta_5))*h_air
            
            #Vertical distance from CG to center of square (moment arm, positive is CG above)
            momArm = z_wl - (a_dist + b_dist)/2
            
            #Square projected area
            Area = (a_dist+b_dist)*b_air*C_shape
            if Area < 0:
                Area = 0
                
            #Horizontal force (Positive aft)
            F_x = 0.5*rho_air*C_D*Area*U**2
            
            #Vertical force (Positive up) 
            F_z = 0
            
            #Moment (positve CCW)
            M_cg = -F_x*momArm

            #Update values
            self.air_resistance = np.array([F_x, F_x, M_cg])
        
        def get_flap_force():
            """This function outputs the flap forces w.r.t. global coordinates (Savitsky & Brown 1976). Horz: Positive Aft, Vert: Positive Up, Moment: Positive CCW.
            """
            if Lf == 0:
                self.flap_force = np.array([0, 0, 0])
                return
            
            #Warnings
            if Lf > 0.10*(L_K + L_C)/2 or Lf < 0:
                warnings.warn('Flap chord = {0:.3f} outside of bounds (0-10% of mean wetted length) for flap forces estimates with Savitsky & Brown 1976'.format(Lf), stacklevel=2)
            if delta < 0 or delta > 15:
                warnings.warn('Flap deflection angle = {0:.3f} out of bounds (0-15 deg) for flap forces estimates with Savitsky & Brown 1976'.format(delta), stacklevel=2)
            Fn_B = U/np.sqrt(g*b)
            if Fn_B < 2 or Fn_B > 7:
                warnings.warn('Beam-based Froude number Fn_B = {0:.3f} out of bounds (2-7) for flap forces estimates with Savitsky & Brown 1976'.format(Fn_B), stacklevel=2)
            
            F_z = 0.046*(Lf*3.28084)*delta*sigma*(b*3.28084)*(rho/515.379)/2*(U*3.28084)**2*4.44822

            F_x = 0.0052*F_z*(tau+eta_5+delta)

            l_flap = 0.6*b+Lf*(1-sigma)

            M_cg = -F_z*(lcg-l_flap)
            
            #Update values
            self.flap_force = np.array([F_x, F_z, M_cg])
        
        def sum_forces():
            """This function gets the sum of forces and moments, and consequently the required net thrust. The coordinates are positive aft, positive up, and positive counterclockwise.
            """
            #Call all force functions-------
            get_hydrodynamic_force()
            get_skin_friction()
            get_lift_change()
            get_air_resistance()
            get_flap_force()
            #-------------------------------
            
            forcesMatrix = np.column_stack((self.gravity_force, self.hydrodynamic_force, self.skin_friction, self.lift_change, self.air_resistance, self.flap_force)) #Forces and moments
            F_sum = np.sum(forcesMatrix, axis=1) #F[0] is x-dir, F[1] is z-dir, and F[2] is moment

            #Required thrust and resultant forces
            T = F_sum[0]/np.cos(pi/180*(epsilon+tau+eta_5)); #Magnitude
            T_z = T*np.sin(pi/180*(epsilon+tau+eta_5)); #Vertical
            T_cg = T*np.cos(pi/180*epsilon)*(vcg - vT) - T*np.sin(pi/180*epsilon)*(lcg - lT); #Moment about cg
            
            #Update resultant thurst values
            self.thrust_force = np.array([-F_sum[0], T_z, T_cg])
            
            #Include resultant thrust forces in sum
            F_sum[1] = F_sum[1]+T_z
            F_sum[2] = F_sum[2]+T_cg
            
            #Update values
            self.net_force = F_sum
            
        #Call functions
        sum_forces()
        
    def get_steady_trim(self, x0=[0, 3], tauLims=[0.5, 35], tolF=10**-6, maxiter=50):
        """This function finds and sets the equilibrium point when the vessel is steadily running in calm water.
        
        Updates the following attributes:

        - :attr:`z_wl`
        - :attr:`tau`

        Args:
            x0 (list of float): Initial guess for equilibirum point [z_wl (m), tau (deg)]. Defaults to [0, 3].
            tauLims (list of float): Limits for equilibrium trim search. Defaults to [0.5, 35].
            tolF (float): Tolerance for convergence to zero. Defaults to 10**-6.
            maxiter (float): Maximum iterations. Defaults to 50.
        """
        def _boatForces(x):
            self.z_wl = x[0]/10 #the division is for normalization of the variables
            self.tau = x[1]
            self.get_forces()
            return self.net_force[1:3]

        def _boatForcesPrime(x):
            return ndmath.complexGrad(_boatForces, x)

        def _L_K(x):
            # self.z_wl = x[0]/10
            # self.tau = x[1]
            # self.get_geo_lengths() #No need to call, because ndmath's nDimNewton allways calls the obj function before calling this "constraint"
            return [-self.L_K]
        
        xlims = np.array([[-np.Inf, np.Inf], tauLims])
        warnings.filterwarnings("ignore", category=UserWarning)
        [self.z_wl, self.tau] = ndmath.nDimNewton(_boatForces, x0, _boatForcesPrime, tolF, maxiter, xlims, hehcon=_L_K)/[10, 1]
        warnings.filterwarnings("default", category=UserWarning)
        
    def get_eom_matrices(self, runGeoLengths=True):
        """This function returns the mass, damping, and stiffness matrices following Faltinsen 2005.

        Adds/updates the following parameters:
            
        - :attr:`mass_matrix`
        - :attr:`damping_matrix`
        - :attr:`restoring_matrix`

        Args:
            runGeoLengths (boolean, optional): Calculate the wetted lengths before calculating the EOM matrices. Defaults to True.

        Methods:
            get_mass_matrix(): This function returns the added mass coefficients following Sec. 9.4.1 of Faltinsen 2005, including weight and moment of inertia.
            get_damping_matrix(): This function returns the damping coefficients following Sec. 9.4.1 of Faltinsen 2005.
            get_restoring_matrix(diffType=1, step=10**-6.6): This function returns the restoring coefficients following the approach in Sec. 9.4.1 of Faltinsen 2005.
        """
        if runGeoLengths:
            self.get_geo_lengths() #Calculated wetted lengths in get_eom_matrices()
        
        W = self.weight
        U = self.speed
        rho = self.rho
        b = self.beam
        lcg = self.lcg
        tau = self.tau
        beta = self.beta
        g = self.g
        r_g = self.r_g
        
        eta_5 = self.eta_5
        
        L_K = self.L_K
        L_C = self.L_C
        lambda_W = self.lambda_W
        x_s = self.x_s
        z_max = self.z_max
        
        pi = np.pi
        
        def get_mass_matrix():
            """This function returns the added mass coefficients following Sec. 9.4.1 of Faltinsen 2005, including weight and moment of inertia
            """
            
            #Distance of CG from keel-WL intersection
            x_G = L_K - lcg

            #K constant (Eq. 9.63 of Faltinsen 2005)
            K = (pi / np.sin(pi/180*beta) * gamma(1.5 - beta/180) / (gamma(1 - beta/180)**2 * gamma(0.5 + beta/180)) - 1) / np.tan(pi/180*beta)

            kappa = (1 + z_max) * (pi/180)*(tau + eta_5) #User defined constant

            #Based on Faltinsen's
            A1_33 = rho * kappa**2 * K * x_s**3 / 3
            A1_35 = A1_33 * (x_G - x_s * 3/4)
            A1_53 = A1_35
            A1_55 = A1_33 * (x_G**2 - 3/2 * x_G * x_s + 3/5 * x_s**2)

            #Contribution from wet-chine region
            if L_C > 0:
                C_1 = 2 * np.tan(pi/180*beta)**2 / pi * K

                A2_33 = (rho * b**3) * C_1 * pi / 8 * L_C / b
                A2_35 = (rho * b**4) * (- C_1 * pi / 16 * ((L_K / b)**2 - (x_s / b)**2) + x_G / b * A2_33 / (rho * b**3))
                A2_53 = A2_35
                A2_55 = (rho * b**5) * (C_1 * pi / 24 * ((L_K / b)**3 - (x_s / b)**3) - C_1 / 8 * pi * (x_G / b) * ((L_K / b)**2 - (x_s / b)**2) + (x_G / b)**2 * A2_33 / (rho * b**3))
            else:
                A2_33 = 0
                A2_35 = 0
                A2_53 = 0
                A2_55 = 0

            #Total added mass & update values
            A_33 = A1_33 + A2_33 + W/g # kg, A_33
            A_35 = A1_35 + A2_35 # kg*m/rad, A_35
            A_53 = A1_53 + A2_53 # kg*m, A_53
            A_55 = A1_55 + A2_55 + W/g*r_g**2 # kg*m^2/rad, A_55
            self.mass_matrix = np.array([[A_33, A_35], [A_53, A_55]])
            
        def get_damping_matrix():
            """This function returns the damping coefficients following Sec. 9.4.1 of Faltinsen 2005
            """
            #Heave-heave added mass (need to substract W/g since it was added)
            A_33 = self.mass_matrix[0,0] - W/g

            if L_C > 0:
                d = 0.5 * b * np.tan(pi/180*beta)
            else:
                d = (1 + z_max) * (pi/180)*(tau + eta_5) * L_K

            #K constant (Eq. 9.63 of Faltinsen 2005, P. 369)
            K = (pi / np.sin(pi/180*beta) * gamma(1.5 - beta/180) / (gamma(1 - beta/180)**2 * gamma(0.5 + beta/180)) - 1) / np.tan(pi/180*beta)

            #2D Added mass coefficient in heave
            a_33 = rho * d**2 * K

            #Infinite Fn lift coefficient
            C_L0 = (tau + eta_5)**1.1 * 0.012 * lambda_W**0.5

            #Derivative w.r.t. tau (rad) of inf. Fn C_L0
            dC_L0 = (180 / pi)**1.1 * 0.0132 * (pi/180*(tau + eta_5))**0.1 * lambda_W**0.5

            #Derivative w.r.t. tau (rad) of inf. Fn C_Lbeta
            dC_Lbeta = dC_L0 * (1 - 0.0039 * beta * C_L0**-0.4)

            #Damping coefficients & update values
            B_33 = rho / 2 * U * b**2 * dC_Lbeta # kg/s, B_33, Savitsky based
            B_35 = - U * (A_33 + lcg * a_33) # kg*m/(s*rad), B_35, Infinite frequency based
            B_53 = B_33 * (0.75 * lambda_W * b - lcg) # kg*m/s, B_53, Savitsky based
            B_55 = U * lcg**2 * a_33 # kg*m**2/(s*rad), B_55, Infinite frequency based
            self.damping_matrix = np.array([[B_33, B_35], [B_53, B_55]])
            
        def get_restoring_matrix(diffType=1, step=10**-6.6):
            """This function returns the restoring coefficients following the approach in Sec. 9.4.1 of Faltinsen 2005
            
            Args:
                diffType (int, optional): 1 (recommended) = Complex step method, 2 = Foward step difference. Defaults to 1.
                step (float, optional): Step size if using diffType == 2. Defaults to 10**-6.
            """
            def _func(eta):
                self.eta_3 = eta[0] 
                self.eta_5 = eta[1]
                self.get_forces() #This needs to run get_geo_lengths() to work
                return self.net_force[1:3]
            
            temp_eta_3 = self.eta_3
            temp_eta_5 = self.eta_5
            
            warnings.filterwarnings("ignore", category=UserWarning)
            if diffType == 1:
                C_full = -ndmath.complexGrad(_func, [temp_eta_3, temp_eta_5])
            elif diffType == 2:
                C_full = -ndmath.finiteGrad(_func, [temp_eta_3, temp_eta_5], 10**-6.6)

            #Reset values
            self.eta_3 = temp_eta_3
            self.eta_5 = temp_eta_5
            self.get_forces()
            warnings.filterwarnings("default", category=UserWarning)
            
            #Conversion deg to rad (degree in denominator)
            C_full[0,1] = C_full[0,1] / (pi/180) # N/rad, C_35
            C_full[1,1] = C_full[1,1] / (pi/180) # N*m/rad, C_55
            
            #Update values
            self.restoring_matrix = C_full
        
        #Call functions
        get_mass_matrix()
        get_damping_matrix()
        get_restoring_matrix()
    
    def check_porpoising(self, stepEstimateType=1):
        """This function checks for porpoising.

        Adds/updates the following parameters:
        
        - :attr:`porpoising` (list):
        
        Args:
            stepEstimateType (int, optional): Pitch step response settling time estimate type, 1 = -3/np.real(eigVals[0])], 2 = Time-domain simulation estimate. Defaults to 1.        
        """
        #Eigenvalue analysis
        try:
            self.mass_matrix
        except AttributeError:
            warnings.warn('No Equation Of Motion (EOM) matrices found. Running get_eom_matrices().', stacklevel=2)
            self.get_eom_matrices()
            
        M = self.mass_matrix
        C = self.damping_matrix
        K = self.restoring_matrix
        
        nDim = len(M)
        A_ss = np.concatenate((np.concatenate((np.zeros((nDim,nDim)), np.identity(nDim)), axis=1), np.concatenate((-np.linalg.solve(M,K), -np.linalg.solve(M,C)), axis=1))) #State space reprecentation 
        
        eigVals = np.linalg.eigvals(A_ss)

        eig_porpoise = any(eigVal >= 0 for eigVal in eigVals)
        
        if stepEstimateType == 1:
            settling_time = -3/np.real(eigVals[0])
        elif stepEstimateType == 2: 
            B_ss = np.array([[1],[0],[0],[0]]) #Pitch only
            C_ss = np.array([[1,0,0,0]]) #Pitch only
            D_ss = np.array([[0]])
            
            system = (A_ss,B_ss,C_ss,D_ss)
            t, y = signal.step(system)
            settling_time = (t[next(len(y)-i for i in range(2,len(y)-1) if abs(y[-i]/y[-1])>1.02)]-t[0])
        
        #Savitsky '64 chart method
        C_L = self.weight/(1/2*self.rho*self.speed**2*self.beam**2)
        x = np.sqrt(C_L/2)

        #Warnings
        if x > 0.3 or x < 0.13:
            warnings.warn('Lift Coefficient = {0:.3f} outside of bounds (0.0338-0.18) for porpoising estimates with Savitsky 1964. Results are extrapolations.'.format(C_L), stacklevel=2)
        if self.beta > 20:
            warnings.warn('Deadrise = {0:.3f} outside of bounds (0-20 deg) for porpoising estimates with Savitsky 1964. Results are extrapolations.'.format(self.beta), stacklevel=2)

        tau_crit_0 = -376.37*x**3 + 329.74*x**2 - 38.485*x + 1.3415
        tau_crit_10 = -356.05*x**3 + 314.36*x**2 - 41.674*x + 3.5786
        tau_crit_20 = -254.51*x**3 + 239.65*x**2 - 23.936*x + 3.0195

        tau_crit_func = interpolate.interp1d([0, 10, 20], [tau_crit_0, tau_crit_10, tau_crit_20], kind='quadratic', fill_value='extrapolate')
        tau_crit = tau_crit_func(self.beta)

        if self.tau > tau_crit:
            chart_porpoise = True
        else:
            chart_porpoise = False
        
        #Update values
        self.porpoising = [[eig_porpoise, settling_time], [chart_porpoise, float(tau_crit)]]
        
    def get_seaway_behavior(self):
        """This function calculates the seaway behavior as stated in Savitsky & Brown '76.
        
        Adds/updates the following parameters:
        
        - :attr:`avg_impact_acc`
        - :attr:`R_AW`
        """
        if self.H_sig is None:
            self.H_sig = self.beam*0.5 #Arbitrary wave height if no user-defined wave height
            warnings.warn('Significant wave height has not been specified. Using beam*0.5 = {0:.3f} m.'.format(self.H_sig), stacklevel=2)
        if self.length is None:
            self.length = self.beam*3
            warnings.warn('Vessel length has not been specified. Using beam*3 = {0:.3f} m.'.format(self.length), stacklevel=2)
        H_sig = self.H_sig
        
        W = self.weight
        beta = self.beta
        tau = self.tau
        
        pi = np.pi
        
        Delta_LT = W/9964 #Displacement in long tons
        Delta = Delta_LT*2240 #Displacement in lbf
        L = self.length*3.281 #Length in ft
        b = self.beam*3.281 #Beam in ft
        Vk = self.speed*1.944 #Speed in knots
        Vk_L = Vk/np.sqrt(L) #Vk/sqrt(L)
        H_sig = H_sig*3.281 #Significant wave height in ft
        
        w = self.rho*self.g/(4.448*35.315) #Specific weight in lbf/ft^3
        
        C_Delta = Delta/(w*b**3) #Static beam-loading coefficient

        if self.seaway_drag_type == 1: #Savitsky '76
            #Check that variables are inside range of applicability (P. 395 of Savitsky & Brown '76)
            P1 = Delta_LT/(0.01*L)**3
            P2 = L/b
            P5 = H_sig/b
            P6 = Vk_L
            if P1 < 100 or P1 > 250:
                warnings.warn('Vessel displacement coefficient = {0:.3f}, outside of range of applicability (100 <= Delta_LT/(0.01*L)^3 <= 250, with units LT/ft^3). Results are extrapolations.'.format(P1), stacklevel=2)
            if P2 < 3 or P2 > 5:
                warnings.warn('Vessel length/beam = {0:.3f}, outside of range of applicability (3 <= L/b <= 5). Results are extrapolations.'.format(P2), stacklevel=2)
            if tau < 3 or tau > 7:
                warnings.warn('Vessel trim = {0:.3f}, outside of range of applicability (3 deg <= tau <= 7 deg). Results are extrapolations.'.format(tau), stacklevel=2)
            if beta < 10 or beta > 30:
                warnings.warn('Vessel deadrise = {0:.3f}, outside of range of applicability (10 deg <= beta <= 30 deg). Results are extrapolations.'.format(beta), stacklevel=2)
            if P5 < 0.2 or P5 > 0.7:
                warnings.warn('Significant wave height / beam = {0:.3f}, outside of range of applicability (0.2 <= H_sig/b <= 0.7). Results are extrapolations.'.format(P5), stacklevel=2)
            if P6 < 2 or P6 > 6:
                warnings.warn('Speed coefficient = {0:.3f}, outside of range of applicability (2 <= Vk/sqrt(L) <= 6, with units knots/ft^0.5). Results are extrapolations.'.format(P6), stacklevel=2)
                
            R_AW_2 = (w*b**3)*66*10**-6*(H_sig/b+0.5)*(L/b)**3/C_Delta+0.0043*(tau-4) #Added resistance at Vk/sqrt(L) = 2
            R_AW_4 = (Delta)*(0.3*H_sig/b)/(1+2*H_sig/b)*(1.76-tau/6-2*np.tan(beta*pi/180)**3) #Vk/sqrt(L) = 4
            R_AW_6 = (w*b**3)*(0.158*H_sig/b)/(1+(H_sig/b)*(0.12*beta-21*C_Delta*(5.6-L/b)+7.5*(6-L/b))) #Vk/sqrt(L) = 6
            R_AWs = np.array([R_AW_2, R_AW_4, R_AW_6])
            
            R_AWs_interp = interpolate.interp1d([2,4,6], R_AWs, kind='quadratic', fill_value='extrapolate')
            R_AW = R_AWs_interp([Vk_L])[0]

        elif self.seaway_drag_type == 2: #Fridsma '71 design charts
            #Check that variables are inside range of applicability (P. R-1495 of Fridsma '71)
            if C_Delta < 0.3 or C_Delta > 0.9:
                warnings.warn('C_Delta = {0:.3f}, outside of range of applicability (0.3 <= C_Delta <= 0.9). Results are extrapolations'.format(C_Delta), stacklevel=2)
            if L/b < 3 or L/b > 6:
                warnings.warn('L/b = {0:.3f}, outside of range of applicability (3 <= L/b <= 6). Results are extrapolations'.format(L/b), stacklevel=2)
            if C_Delta/(L/b) < 0.06 or C_Delta/(L/b) > 0.18:
                warnings.warn('C_Delta/(L/b) = {0:.3f}, outside of range of applicability (0.06 <= C_Delta/(L/b) <= 0.18). Results are extrapolations'.format(C_Delta/(L/b)), stacklevel=2)
            if tau < 3 or tau > 7:
                warnings.warn('tau = {0:.3f}, outside of range of applicability (3 <= tau <= 7). Results are extrapolations'.format(tau), stacklevel=2)
            if beta < 10 or beta > 30:
                warnings.warn('beta = {0:.3f}, outside of range of applicability (10 <= beta <= 30). Results are extrapolations'.format(beta), stacklevel=2)
            if H_sig/b > 0.8:
                warnings.warn('H_sig/b = {0:.3f}, outside of range of applicability (H_sig/b <= 0.8). Results are extrapolations'.format(H_sig/b), stacklevel=2)
            if Vk_L > 6:
                warnings.warn('Vk_L = {0:.3f}, outside of range of applicability (Vk_L <= 6). Results are extrapolations'.format(Vk_L), stacklevel=2)

            #Get data tables (required for when package is distributed)
            Raw2_tab = pkg_resources.resource_filename(__name__, 'tables\Raw_0.2.csv')
            Raw4_tab = pkg_resources.resource_filename(__name__, 'tables\Raw_0.4.csv')
            Raw6_tab = pkg_resources.resource_filename(__name__, 'tables\Raw_0.6.csv')

            V2_tab = pkg_resources.resource_filename(__name__, 'tables\V_0.2.csv')
            V4_tab = pkg_resources.resource_filename(__name__, 'tables\V_0.4.csv')
            
            RawV2_tab = pkg_resources.resource_filename(__name__, 'tables\Raw_V_0.2.csv')
            RawV4_tab = pkg_resources.resource_filename(__name__, 'tables\Raw_V_0.4.csv')
            RawV6_tab = pkg_resources.resource_filename(__name__, 'tables\Raw_V_0.6.csv')

            #Read values from extracted chart points
            arr_Raw2 = np.genfromtxt(Raw2_tab, delimiter=',', skip_header=1)
            arr_Raw4 = np.genfromtxt(Raw4_tab, delimiter=',', skip_header=1)
            arr_Raw6 = np.genfromtxt(Raw6_tab, delimiter=',', skip_header=1)

            arr_V2 = np.genfromtxt(V2_tab, delimiter=',', skip_header=1)
            arr_V4 = np.genfromtxt(V4_tab, delimiter=',', skip_header=1)

            arr_Raw_V2 = np.genfromtxt(RawV2_tab, delimiter=',', skip_header=1)
            arr_Raw_V4 = np.genfromtxt(RawV4_tab, delimiter=',', skip_header=1)
            arr_Raw_V6 = np.genfromtxt(RawV6_tab, delimiter=',', skip_header=1)
            
            #Create interpolation functions
            interp1Type = 'linear'
            interp2Type = 'linear'

            Raw2m_interp = interpolate.interp2d(arr_Raw2[:, 1], arr_Raw2[:, 0], arr_Raw2[:, 2], kind=interp2Type)
            Raw4m_interp = interpolate.interp2d(arr_Raw4[:, 1], arr_Raw4[:, 0], arr_Raw4[:, 2], kind=interp2Type)
            Raw6m_interp = interpolate.interp2d(arr_Raw6[:, 1], arr_Raw6[:, 0], arr_Raw6[:, 2], kind=interp2Type)

            V2m_interp = interpolate.interp2d(arr_V2[:, 1], arr_V2[:, 0], arr_V2[:, 2], kind=interp2Type)
            V4m_interp = interpolate.interp2d(arr_V4[:, 1], arr_V4[:, 0], arr_V4[:, 2], kind=interp2Type)
            V6m_interp = V4m_interp

            RawRaw2m_interp = interpolate.interp1d(arr_Raw_V2[:, 0], arr_Raw_V2[:, 1], kind=interp1Type, fill_value='extrapolate')
            RawRaw4m_interp = interpolate.interp1d(arr_Raw_V4[:, 0], arr_Raw_V4[:, 1], kind=interp1Type, fill_value='extrapolate')
            RawRaw6m_interp = interpolate.interp1d(arr_Raw_V6[:, 0], arr_Raw_V6[:, 1], kind=interp1Type, fill_value='extrapolate')

            #Get values following procedure shown in Fridsma 1971 paper
            VLm = [V2m_interp(beta, tau)[0], V4m_interp(beta, tau)[0], V6m_interp(beta, tau)[0]]
            Rwbm = [Raw2m_interp(beta, tau)[0], Raw4m_interp(beta, tau)[0], Raw6m_interp(beta, tau)[0]]
            VVm = Vk_L/VLm
            RRm = [RawRaw2m_interp(VVm[0]), RawRaw4m_interp(VVm[1]), RawRaw6m_interp(VVm[2])]
            Rwb = np.multiply(RRm, Rwbm)

            E1 = lambda H_sig: 1 + ((L/b)**2/25 - 1)/(1 + 0.895*(H_sig/b - 0.6)) #V/sqrt(L) = 2
            E2 = lambda H_sig: 1 + 10*H_sig/b*(C_Delta/(L/b) - 0.12) #V/sqrt(L) = 4
            E3 = lambda H_sig: 1 + 2*H_sig/b*(0.9*(C_Delta-0.6)-0.7*(C_Delta-0.6)**2) #V/sqrt(L) = 6
            E_interp = lambda H_sig: interpolate.interp1d([2, 4, 6], [E1(H_sig), E2(H_sig), E3(H_sig)], kind=interp1Type, fill_value='extrapolate')
            E = [E_interp(0.2*b)(Vk_L), E_interp(0.4*b)(Vk_L), E_interp(0.6*b)(Vk_L)]

            Rwb_final = np.multiply(Rwb,E)
            Rwb_final_interp = interpolate.interp1d([0.2, 0.4, 0.6], Rwb_final, kind=interp1Type, fill_value='extrapolate')

            R_AW = Rwb_final_interp(H_sig/b)*w*b**3

            warnings.warn('Average impact acceleration based on the Fridsma charts is currently not implemented. Using Savitsky & Brown approximation.', stacklevel=2)

        n_cg = 0.0104*(H_sig/b+0.084)*tau/4*(5/3-beta/30)*(Vk_L)**2*L/b/C_Delta #g, at CG
        n_bow = n_cg*(1+3.8*(L/b-2.25)/(Vk_L)) #g, at bow
        avg_impact_acc = np.array([n_cg, n_bow])
        
        #Update values
        self.avg_impact_acc = avg_impact_acc
        self.R_AW = R_AW*4.448 #lbf to N conversion<|MERGE_RESOLUTION|>--- conflicted
+++ resolved
@@ -382,12 +382,8 @@
 
         Methods:
             get_hydrodynamic_force(): This function follows Savitsky 1964 and Faltinsen 2005 in calculating the vessel's hydrodynamic forces and moment.
-<<<<<<< HEAD
             get_skin_friction(): This function outputs the frictional force of the vessel using ITTC 1957 and the Townsin 1985 roughness allowance.
-=======
-            get_skin_friction(): This function outputs the frictional force of the vessel using ITTC 1957 and the Bowden and Davison 1974 roughness coefficient.
             get_lift_change(): This function estimates the lift change due to roughness wr.r.t. global coordinates.
->>>>>>> acab8be4
             get_air_resistance(): This function estimates the air drag. It assumes a square shape projected area with a shape coefficient.
             get_flap_force(): This function outputs the flap forces w.r.t. global coordinates (Savitsky & Brown 1976). Horz: Positive Aft, Vert: Positive Up, Moment: Positive CCW.
             sum_forces(): This function gets the sum of forces and moments, and consequently the required net thrust. The coordinates are positive aft, positive up, and positive counterclockwise.
